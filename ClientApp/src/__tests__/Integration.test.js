--- conflicted
+++ resolved
@@ -64,15 +64,10 @@
     it('PROJECTS is loaded', async () => {
 
         // check initial project list is filled
-<<<<<<< HEAD
         const initialContent = await page.evaluate(() => document.evaluate('//p', document, null, XPathResult.FIRST_ORDERED_NODE_TYPE, null).singleNodeValue.textContent);
         //expect(initialContent).toBe("Local Project 1");
         expect(initialContent).toBe("Project1.zip");
-=======
-        const initialContent = await page.evaluate(() => document.evaluate("//p", document, null, XPathResult.FIRST_ORDERED_NODE_TYPE, null).singleNodeValue.textContent);
-        //expect(initialContent).toBe("Local Project 1");
-        expect(initialContent).toBe("Wrench.zip");
->>>>>>> 2aae6f9b
+
     });
 
     it('Check Autodesk Forge link', async () => {
@@ -104,20 +99,13 @@
         // check name of the first project
         //*[@id="root"]/div/div[1]/div[3]/div/div[2]/div[2]/div/div/div/ul/li[1]/span[2]
         const firstDemoProject = await page.evaluate(() => document.evaluate('//ul/li[1]/span[2]', document, null, XPathResult.FIRST_ORDERED_NODE_TYPE, null).singleNodeValue.textContent);
-<<<<<<< HEAD
         expect(firstDemoProject).toBe("Project1.zip");
-=======
-        expect(firstDemoProject).toBe("Wrench.zip");
->>>>>>> 2aae6f9b
+
 
         // check name of the second project
         //*[@id="root"]/div/div[1]/div[3]/div/div[2]/div[2]/div/div/div/ul/li[2]/span[2]
         const secondDemoProject = await page.evaluate(() => document.evaluate('//ul/li[2]/span[2]', document, null, XPathResult.FIRST_ORDERED_NODE_TYPE, null).singleNodeValue.textContent);
-<<<<<<< HEAD
         expect(secondDemoProject).toBe("Project2.zip");
-=======
-        expect(secondDemoProject).toBe("Wrench1.zip");
->>>>>>> 2aae6f9b
     });
 
     it('check if the right PROJECT is set', async () => {
@@ -132,11 +120,7 @@
         // emulate click to trigger project loading
         await page.evaluate(() => document.evaluate('//ul/li[1]/span[2]', document, null, XPathResult.FIRST_ORDERED_NODE_TYPE, null).singleNodeValue.click());
         let project_name = await page.evaluate(() => document.evaluate('//p', document, null, XPathResult.FIRST_ORDERED_NODE_TYPE, null).singleNodeValue.textContent);
-<<<<<<< HEAD
         expect(project_name).toBe("Project1.zip");
-=======
-        expect(project_name).toBe("Wrench.zip");
->>>>>>> 2aae6f9b
 
         // click to show popup menu with list of projects
         await page.evaluate(() => document.evaluate('//p', document, null, XPathResult.FIRST_ORDERED_NODE_TYPE, null).singleNodeValue.click());
@@ -147,11 +131,7 @@
         // emulate click to trigger project loading
         await page.evaluate(() => document.evaluate('//ul/li[2]/span[2]', document, null, XPathResult.FIRST_ORDERED_NODE_TYPE, null).singleNodeValue.click());
         project_name = await page.evaluate(() => document.evaluate('//p', document, null, XPathResult.FIRST_ORDERED_NODE_TYPE, null).singleNodeValue.textContent);
-<<<<<<< HEAD
         expect(project_name).toBe("Project2.zip");        
-=======
-        expect(project_name).toBe("Wrench1.zip");        
->>>>>>> 2aae6f9b
      });
 
      it('Check Log Button', async () => {
