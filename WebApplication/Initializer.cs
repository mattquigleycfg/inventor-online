/////////////////////////////////////////////////////////////////////
// Copyright (c) Autodesk, Inc. All rights reserved
// Written by Forge Design Automation team for Inventor
//
// Permission to use, copy, modify, and distribute this software in
// object code form for any purpose and without fee is hereby granted,
// provided that the above copyright notice appears in all copies and
// that both that copyright notice and the limited warranty and
// restricted rights notice below appear in all supporting
// documentation.
//
// AUTODESK PROVIDES THIS PROGRAM "AS IS" AND WITH ALL FAULTS.
// AUTODESK SPECIFICALLY DISCLAIMS ANY IMPLIED WARRANTY OF
// MERCHANTABILITY OR FITNESS FOR A PARTICULAR USE.  AUTODESK, INC.
// DOES NOT WARRANT THAT THE OPERATION OF THE PROGRAM WILL BE
// UNINTERRUPTED OR ERROR FREE.
/////////////////////////////////////////////////////////////////////

using System;
using System.IO;
using System.Linq;
using System.Threading.Tasks;
using Autodesk.Forge.Client;
using Microsoft.AspNetCore.Http;
using Microsoft.Extensions.Logging;
using Microsoft.Extensions.Options;
using Polly;
using WebApplication.Definitions;
using WebApplication.Middleware;
using WebApplication.Processing;
using WebApplication.Services;
using WebApplication.State;

namespace WebApplication
{
    /// <summary>
    /// Initialize data for anonymous user.
    /// </summary>
    public class Initializer
    {
        private readonly ILogger<Initializer> _logger;
        private readonly DefaultProjectsConfiguration _defaultProjectsConfiguration;
        private readonly FdaClient _fdaClient;
        private readonly ProjectWork _projectWork;
        private readonly UserResolver _userResolver;
        private readonly BucketPrefixProvider _bucketPrefixProvider;
        private readonly LocalCache _localCache;
        private readonly OssBucket _bucket;
        private readonly ProjectService _projectService;

        /// <summary>
        /// Constructor.
        /// </summary>
        public Initializer(ILogger<Initializer> logger, FdaClient fdaClient, IOptions<DefaultProjectsConfiguration> optionsAccessor,
<<<<<<< HEAD
                            ProjectWork projectWork, UserResolver userResolver, LocalCache localCache, ProjectService projectService)
=======
                            ProjectWork projectWork, UserResolver userResolver, LocalCache localCache, BucketPrefixProvider bucketPrefixProvider)
>>>>>>> 8d1d5e0e
        {
            _logger = logger;
            _fdaClient = fdaClient;
            _projectWork = projectWork;
            _userResolver = userResolver;
            _localCache = localCache;
            _projectService = projectService;
            _defaultProjectsConfiguration = optionsAccessor.Value;

            // bucket for anonymous user
            _bucket = _userResolver.AnonymousBucket;

            _bucketPrefixProvider = bucketPrefixProvider;
        }
        public async Task InitializeBundlesAsync()
        {
            using var scope = _logger.BeginScope("Init AppBundles and Activities");
            await _fdaClient.InitializeAsync();
        }
        public async Task InitializeAsync()
        {
            using var scope = _logger.BeginScope("Init");
            _logger.LogInformation("Initializing base data");

            // OSS bucket might fail to create, so repeat attempts
            var createBucketPolicy = Policy
                .Handle<ApiException>()
                .WaitAndRetryAsync(
                    retryCount: 4,
                    retryAttempt => TimeSpan.FromSeconds(Math.Pow(2, retryAttempt)),
                    (exception, timeSpan) => _logger.LogWarning("Cannot create OSS bucket. Repeating")
                );

            await Task.WhenAll(
                    // create bundles and activities
                    _fdaClient.InitializeAsync(),

                    // create the bucket
                    createBucketPolicy.ExecuteAsync(async () => await _bucket.CreateAsync())
                );

            _logger.LogInformation($"Bucket {_bucket.BucketKey} created");

            // publish default project files (specified by the appsettings.json)
            foreach (DefaultProjectConfiguration defaultProjectConfig in _defaultProjectsConfiguration.Projects)
            {
<<<<<<< HEAD
                var signedUrl = await _projectService.TransferProjectToOssAsync(_bucket, defaultProjectConfig);
=======
                var projectUrl = defaultProjectConfig.Url;
                var project = await _userResolver.GetProjectAsync(defaultProjectConfig.Name);

                _logger.LogInformation($"Launching 'TransferData' for {projectUrl}");
                string signedUrl = await waitForBucketPolicy.ExecuteAsync(async () => await _bucket.CreateSignedUrlAsync(project.OSSSourceModel, ObjectAccess.ReadWrite));

                // TransferData from s3 to temporary oss url
                await _projectWork.FileTransferAsync(projectUrl, signedUrl);

                _logger.LogInformation($"'TransferData' for {projectUrl} is done.");

>>>>>>> 8d1d5e0e
                await _projectWork.AdoptAsync(defaultProjectConfig, signedUrl);
            }

            _logger.LogInformation("Added default projects.");
        }

        public async Task ClearAsync(bool deleteUserBuckets)
        {
            try
            {
                _logger.LogInformation($"Deleting anonymous user bucket {_bucket.BucketKey}");
                await _bucket.DeleteAsync();
                // We need to wait because server needs some time to settle it down. If we would go and create bucket immediately again we would receive conflict.
                await Task.Delay(4000);
            }
            catch (ApiException e) when (e.ErrorCode == StatusCodes.Status404NotFound)
            {
                _logger.LogInformation($"Nothing to delete because bucket {_bucket.BucketKey} does not exists yet");
            }

            if (deleteUserBuckets)
            {
                _logger.LogInformation($"Deleting user buckets for registered users");
                // delete all user buckets
                var buckets = await _bucket.GetBucketsAsync();
                string userBucketPrefix = _bucketPrefixProvider.GetBucketPrefix();
                foreach (string bucket in buckets)
                {
                    if (bucket.Contains(userBucketPrefix))
                    {
                        _logger.LogInformation($"Deleting user bucket {bucket}");
                        await _bucket.DeleteBucketAsync(bucket);
                    }
                }
            }

            // delete bundles and activities
            await _fdaClient.CleanUpAsync();

            // cleanup locally cached files but keep the directory as it is initialized at the start of the app and needed to run the web server
            Directory.EnumerateFiles(_localCache.LocalRootName).ToList().ForEach((string filePath) => File.Delete(filePath));
            Directory.EnumerateDirectories(_localCache.LocalRootName).ToList().ForEach((string dirPath) => Directory.Delete(dirPath, true));
        }
    }
}<|MERGE_RESOLUTION|>--- conflicted
+++ resolved
@@ -52,11 +52,8 @@
         /// Constructor.
         /// </summary>
         public Initializer(ILogger<Initializer> logger, FdaClient fdaClient, IOptions<DefaultProjectsConfiguration> optionsAccessor,
-<<<<<<< HEAD
-                            ProjectWork projectWork, UserResolver userResolver, LocalCache localCache, ProjectService projectService)
-=======
-                            ProjectWork projectWork, UserResolver userResolver, LocalCache localCache, BucketPrefixProvider bucketPrefixProvider)
->>>>>>> 8d1d5e0e
+                            ProjectWork projectWork, UserResolver userResolver, LocalCache localCache, ProjectService projectService,
+                            BucketPrefixProvider bucketPrefixProvider)
         {
             _logger = logger;
             _fdaClient = fdaClient;
@@ -103,21 +100,8 @@
             // publish default project files (specified by the appsettings.json)
             foreach (DefaultProjectConfiguration defaultProjectConfig in _defaultProjectsConfiguration.Projects)
             {
-<<<<<<< HEAD
                 var signedUrl = await _projectService.TransferProjectToOssAsync(_bucket, defaultProjectConfig);
-=======
-                var projectUrl = defaultProjectConfig.Url;
-                var project = await _userResolver.GetProjectAsync(defaultProjectConfig.Name);
 
-                _logger.LogInformation($"Launching 'TransferData' for {projectUrl}");
-                string signedUrl = await waitForBucketPolicy.ExecuteAsync(async () => await _bucket.CreateSignedUrlAsync(project.OSSSourceModel, ObjectAccess.ReadWrite));
-
-                // TransferData from s3 to temporary oss url
-                await _projectWork.FileTransferAsync(projectUrl, signedUrl);
-
-                _logger.LogInformation($"'TransferData' for {projectUrl} is done.");
-
->>>>>>> 8d1d5e0e
                 await _projectWork.AdoptAsync(defaultProjectConfig, signedUrl);
             }
 
