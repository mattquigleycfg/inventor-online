/////////////////////////////////////////////////////////////////////
// Copyright (c) Autodesk, Inc. All rights reserved
// Written by Forge Design Automation team for Inventor
//
// Permission to use, copy, modify, and distribute this software in
// object code form for any purpose and without fee is hereby granted,
// provided that the above copyright notice appears in all copies and
// that both that copyright notice and the limited warranty and
// restricted rights notice below appear in all supporting
// documentation.
//
// AUTODESK PROVIDES THIS PROGRAM "AS IS" AND WITH ALL FAULTS.
// AUTODESK SPECIFICALLY DISCLAIMS ANY IMPLIED WARRANTY OF
// MERCHANTABILITY OR FITNESS FOR A PARTICULAR USE.  AUTODESK, INC.
// DOES NOT WARRANT THAT THE OPERATION OF THE PROGRAM WILL BE
// UNINTERRUPTED OR ERROR FREE.
/////////////////////////////////////////////////////////////////////

using System.Net.Http;
using Autodesk.Forge.Core;
using Autodesk.Forge.DesignAutomation;
using Microsoft.AspNetCore.Builder;
using Microsoft.AspNetCore.Hosting;
using Microsoft.AspNetCore.SpaServices.ReactDevelopmentServer;
using Microsoft.Extensions.Configuration;
using Microsoft.Extensions.DependencyInjection;
using Microsoft.Extensions.Hosting;
using Microsoft.Extensions.Logging;
using Microsoft.Extensions.Options;
using MigrationApp;
using Serilog;
using WebApplication.Definitions;
using WebApplication.Middleware;
using WebApplication.Processing;
using WebApplication.Services;
using WebApplication.State;
using WebApplication.Utilities;

namespace WebApplication
{
    public class Startup
    {
        private const string ForgeSectionKey = "Forge";
        private const string AppBundleZipPathsKey = "AppBundleZipPaths";
        private const string DefaultProjectsSectionKey = "DefaultProjects";
        private const string InviteOnlyModeKey = "InviteOnlyMode";
        private const string ProcessingOptionsKey = "Processing";

        public Startup(IConfiguration configuration)
        {
            Configuration = configuration;
        }

        public IConfiguration Configuration { get; }

        // This method gets called by the runtime. Use this method to add services to the container.
        public void ConfigureServices(IServiceCollection services)
        {
            services
                .AddControllersWithViews()
                .AddJsonOptions(options =>
                                {
                                    options.JsonSerializerOptions.IgnoreNullValues = true;
                                });

            services.AddSignalR(o =>
            {
                o.EnableDetailedErrors = true;
            });

            // In production, the React files will be served from this directory
            services.AddSpaStaticFiles(configuration =>
            {
                configuration.RootPath = "ClientApp/build";
            });

            services.AddHttpClient();

            // NOTE: eventually we might want to use `AddForgeService()`, but right now it might break existing stuff
            // https://github.com/Autodesk-Forge/forge-api-dotnet-core/blob/master/src/Autodesk.Forge.Core/ServiceCollectionExtensions.cs
            services
                .Configure<ForgeConfiguration>(Configuration.GetSection(ForgeSectionKey))
                .Configure<AppBundleZipPaths>(Configuration.GetSection(AppBundleZipPathsKey))
                .Configure<DefaultProjectsConfiguration>(Configuration.GetSection(DefaultProjectsSectionKey))
                .Configure<InviteOnlyModeConfiguration>(Configuration.GetSection(InviteOnlyModeKey))
                .Configure<ProcessingOptions>(Configuration.GetSection(ProcessingOptionsKey));

            services.AddSingleton<ResourceProvider>();
            services.AddSingleton<IPostProcessing, PostProcessing>();
            services.AddSingleton<IForgeOSS, ForgeOSS>();
            services.AddSingleton<FdaClient>();
            services.AddTransient<Initializer>();
            services.AddTransient<Arranger>();
            services.AddTransient<ProjectWork>();
            services.AddTransient<DtoGenerator>();
            services.AddSingleton<DesignAutomationClient>(provider =>
                                    {
                                        var forge = provider.GetService<IForgeOSS>();
                                        var httpMessageHandler = new ForgeHandler(Options.Create(forge.Configuration))
                                        {
                                            InnerHandler = new HttpClientHandler()
                                        };
                                        var forgeService = new ForgeService(new HttpClient(httpMessageHandler));
                                        return new DesignAutomationClient(forgeService);
                                    });
            services.AddSingleton<Publisher>();
            services.AddSingleton<BucketPrefixProvider>();
            services.AddSingleton<LocalCache>();
            services.AddSingleton<Uploads>();
<<<<<<< HEAD
            services.AddScoped<ProjectService>();
            services.AddSingleton<AdoptProjectWithParametersPayloadProvider>();
=======
            services.AddSingleton<OssBucketFactory>();
>>>>>>> d57bcb31

            if (Configuration.GetValue<bool>("migration"))
            {
                services.AddHostedService<MigrationApp.Worker>();
                services.AddSingleton<MigrationBucketKeyProvider>();
                services.AddSingleton<IBucketKeyProvider>(provider =>
                {
                    return provider.GetService<MigrationBucketKeyProvider>();
                });
                services.AddSingleton<UserResolver>();
                services.AddSingleton<ProfileProvider>();
                services.AddSingleton<Migration>();
                services.AddSingleton<ProjectService>();
            }
            else
            {
                services.AddScoped<IBucketKeyProvider, LoggedInUserBucketKeyProvider>();
                services.AddScoped<UserResolver>();
                services.AddScoped<ProfileProvider>();
                services.AddScoped<ProjectService>();
            }
        }

        // This method gets called by the runtime. Use this method to configure the HTTP request pipeline.
        public void Configure(IApplicationBuilder app, IWebHostEnvironment env, Initializer initializer, ILogger<Startup> logger, LocalCache localCache, IOptions<ForgeConfiguration> forgeConfiguration)
        {
            if(Configuration.GetValue<bool>("clear"))
            {
                logger.LogInformation("-- Clean up --");
                // retrieve used Forge Client Id and Client Id where it is allowed to delete user buckets
                string clientIdCanDeleteUserBuckets = Configuration.GetValue<string>("clientIdCanDeleteUserBuckets");
                string clientId = forgeConfiguration.Value.ClientId;
                // only on allowed Client Id remove the user buckets
                bool deleteUserBuckets = (clientIdCanDeleteUserBuckets == clientId);
                initializer.ClearAsync(deleteUserBuckets).Wait();
            }

            if(Configuration.GetValue<bool>("initialize"))
            {
                logger.LogInformation("-- Initialization --");
                initializer.InitializeAsync().Wait();
            }

            if(Configuration.GetValue<bool>("bundles"))
            {
                logger.LogInformation("-- Initialization of AppBundles and Activities --");
                initializer.InitializeBundlesAsync().Wait();
            }

            if (env.IsDevelopment())
            {
                logger.LogInformation("In Development environment");
                app.UseDeveloperExceptionPage();
            }
            else
            {
                app.UseExceptionHandler("/Error");
                // The default HSTS value is 30 days. You may want to change this for production scenarios, see https://aka.ms/aspnetcore-hsts.
                app.UseHsts();
            }

            app.UseHttpsRedirection();
            app.UseStaticFiles();

            // expose local cache as static files
            localCache.Serve(app);

            app.UseSpaStaticFiles();

            // Use Serilog middleware to log ASP.NET requests. To not pollute logs with requests about
            // static file the middleware registered after middleware for serving static files.
            app.UseSerilogRequestLogging();

            app.UseMiddleware<HeaderTokenHandler>();

            app.UseRouting();

            app.UseEndpoints(endpoints =>
            {
                endpoints.MapControllers();
                endpoints.MapHub<Controllers.JobsHub>("/signalr/connection");
            });

            app.UseSpa(spa =>
            {
                spa.Options.SourcePath = "ClientApp";

                if (env.IsDevelopment())
                {
                    spa.UseReactDevelopmentServer(npmScript: "start");
                }
            });
        }
    }
}<|MERGE_RESOLUTION|>--- conflicted
+++ resolved
@@ -107,12 +107,9 @@
             services.AddSingleton<BucketPrefixProvider>();
             services.AddSingleton<LocalCache>();
             services.AddSingleton<Uploads>();
-<<<<<<< HEAD
             services.AddScoped<ProjectService>();
             services.AddSingleton<AdoptProjectWithParametersPayloadProvider>();
-=======
             services.AddSingleton<OssBucketFactory>();
->>>>>>> d57bcb31
 
             if (Configuration.GetValue<bool>("migration"))
             {
