--- conflicted
+++ resolved
@@ -52,17 +52,7 @@
                   <p>
                     You can put what ever you want in here. You can also change
                     the icon and the title of the button.
-                    </p>
-<<<<<<< HEAD
-                  </div>
-                </NavAction>
-                <ProfileAction avatarName={this.props.profile.name} avatarImage={this.props.profile.avatarUrl} onClick={e => { e.preventDefault(); window.location.reload(false); }}/>
-              </Interactions>
-            </React.Fragment>
-          }
-        />
-        );
-=======
+                  </p>
                 </div>
               </NavAction>
               <ProfileAction avatarName={this.props.profile.name} avatarImage={this.props.profile.avatarUrl}>
@@ -73,7 +63,6 @@
         }
       />
     );
->>>>>>> f025abc5
   }
 }
 
