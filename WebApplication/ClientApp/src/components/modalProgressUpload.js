/////////////////////////////////////////////////////////////////////
// Copyright (c) Autodesk, Inc. All rights reserved
// Written by Forge Design Automation team for Inventor
//
// Permission to use, copy, modify, and distribute this software in
// object code form for any purpose and without fee is hereby granted,
// provided that the above copyright notice appears in all copies and
// that both that copyright notice and the limited warranty and
// restricted rights notice below appear in all supporting
// documentation.
//
// AUTODESK PROVIDES THIS PROGRAM "AS IS" AND WITH ALL FAULTS.
// AUTODESK SPECIFICALLY DISCLAIMS ANY IMPLIED WARRANTY OF
// MERCHANTABILITY OR FITNESS FOR A PARTICULAR USE.  AUTODESK, INC.
// DOES NOT WARRANT THAT THE OPERATION OF THE PROGRAM WILL BE
// UNINTERRUPTED OR ERROR FREE.
/////////////////////////////////////////////////////////////////////

import React, { Component } from 'react';
import { connect } from 'react-redux';

import Modal from '@hig/modal';
import { CloseMUI, Complete24 } from "@hig/icons";
import ProgressBar from '@hig/progress-bar';
import Spacer from "@hig/spacer";
import Typography from "@hig/typography";
import './modalProgress.css';
import merge from "lodash.merge";
import Button from '@hig/button';
import IconButton from "@hig/icon-button";
import CreditCost from './creditCost';
import HyperLink from './hyperlink';
import { getReportUrl } from '../reducers/mainReducer';

export class ModalProgressUpload extends Component {

    render() {
        const done = this.props.isDone();
        const withWarnings = this.props.warningMsg?.length > 0;
        const doneColor = "rgb(135, 179, 64)";
<<<<<<< HEAD
        const reportUrl = this.props.reportUrl;
        const showReportUrl = reportUrl !== null;
=======
        const warningColor = "rgb(250, 162, 27)";
>>>>>>> b7024935

        const modalStyles = /* istanbul ignore next */ styles =>
        merge(styles, {
          modal: {
                window: { // by design
                    width: "371px",
                    height: "auto",
                    borderLeftWidth: "3px",
                    borderLeftStyle: "solid",
                    borderLeftColor: done ? withWarnings ? warningColor : doneColor : "rgb(255, 255, 255)"
                }
            }
        });

        const iconAsBackgroundImage = {
            width: '48px',
            height: '48px',
            backgroundImage: 'url(' + this.props.icon + ')',
          };

        const warningIconAsBackgroundImage = {
            width: '33px',
            height: '33px',
            backgroundImage: 'url(alert-24.svg)',
            backgroundSize: '26px',
            backgroundRepeat: 'no-repeat',
            backgroundPosition: 'center'
        };

        return (
            <Modal
              open={this.props.open}
              title={this.props.title}
              onCloseClick={this.props.onClose}
              percentComplete={null}
              stylesheet={modalStyles}
              headerChildren={
                <header id="customHeader">
                    <div className="customHeaderContent">
                        <div className="title">
                            {done && !withWarnings && <Complete24 className="doneIcon"/>}
                            {done && withWarnings && <div id='warningIcon' style={warningIconAsBackgroundImage}/>}
                            <Typography style={{
                                paddingLeft: "8px",
                                fontSize: "inherit",
                                fontWeight: "inherit",
                                lineHeight: "inherit"}}>{this.props.title}</Typography>
                        </div>
                        <IconButton style={{ width: "24px", height: "24px", marginLeft: "auto", marginRight: "auto"}}
                            icon={<CloseMUI />}
                            onClick={this.props.onClose}
                            title=""
                        />
                    </div>
                </header>
              }
              >
              <div id="modalUpload">
                <div className="modalContent">
                    {!done && <div style={iconAsBackgroundImage}/>}
                    {done && <Typography className="package" fontWeight="bold">Package:</Typography>}
                    <div className="modalAction" fontWeight="bold">
                        <Typography>
                            {this.props.label ? this.props.label : "Missing label."}
                        </Typography>
                        {!done && <ProgressBar className="modalProgress"/>}
                    </div>
                </div>
                {done &&
                    <div>
                        {withWarnings && <div id='warningMsg'>
                            <Typography>{this.props.warningMsg}</Typography>
                            <Spacer spacing='m'/>
                        </div>}
                        <CreditCost />
                        {showReportUrl && <div className="logContainer">
                            <HyperLink link="Open log file" href={ reportUrl } />
                        </div>
                    }
                        <div className="buttonsContainer">
                            <Button className="button" style={
                                { width: '102px', height: '36px', borderRadius: '2px', marginLeft: '12px'}}
                                type="primary"
                                size="small"
                                title="Open"
                                onClick={this.props.onOpen}
                            />
                            <Button className="button" style={
                                { width: '102px', height: '36px', borderRadius: '2px', marginLeft: '12px'}}
                                type="secondary"
                                size="small"
                                title="Close"
                                onClick={this.props.onClose}
                            />
                        </div>
                    </div>
                }
              </div>
          </Modal>
        );
    }
}

/* istanbul ignore next */
export default connect(function (store){
    return {
      reportUrl: getReportUrl(store)
    };
})(ModalProgressUpload);<|MERGE_RESOLUTION|>--- conflicted
+++ resolved
@@ -38,12 +38,9 @@
         const done = this.props.isDone();
         const withWarnings = this.props.warningMsg?.length > 0;
         const doneColor = "rgb(135, 179, 64)";
-<<<<<<< HEAD
+        const warningColor = "rgb(250, 162, 27)";
         const reportUrl = this.props.reportUrl;
         const showReportUrl = reportUrl !== null;
-=======
-        const warningColor = "rgb(250, 162, 27)";
->>>>>>> b7024935
 
         const modalStyles = /* istanbul ignore next */ styles =>
         merge(styles, {
