--- conflicted
+++ resolved
@@ -46,12 +46,9 @@
     SET_DRAWING_URL: 'SET_DRAWING_URL',
     INVALIDATE_DRAWING: 'INVALIDATE_DRAWING',
     SET_STATS: 'SET_STATS',
-<<<<<<< HEAD
     SET_ENABLE_EMBEDDED_MODE: 'SET_ENABLE_EMBEDDED_MODE',
-=======
     ACTIVE_DRAWING_UPDATED: 'ACTIVE_DRAWING_UPDATED',
     DRAWING_LIST_UPDATED: 'DRAWING_LIST_UPDATED'
->>>>>>> 1dc550d3
 };
 
 export default actionTypes;
@@ -222,7 +219,6 @@
     };
 };
 
-<<<<<<< HEAD
 export const showAdoptWithParametersProgress = (visible) => {
     return {
         type: actionTypes.SHOW_ADOPT_WITH_PROPERTIES_PROGRESS,
@@ -237,10 +233,7 @@
     };
 };
 
-export const setDrawingPdfUrl = (url) => {
-=======
 export const setDrawingPdfUrl = (drawingKey, url) => {
->>>>>>> 1dc550d3
     return {
         type: actionTypes.SET_DRAWING_URL,
         drawingKey,
