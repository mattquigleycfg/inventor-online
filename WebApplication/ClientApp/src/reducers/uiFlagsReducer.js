/////////////////////////////////////////////////////////////////////
// Copyright (c) Autodesk, Inc. All rights reserved
// Written by Forge Design Automation team for Inventor
//
// Permission to use, copy, modify, and distribute this software in
// object code form for any purpose and without fee is hereby granted,
// provided that the above copyright notice appears in all copies and
// that both that copyright notice and the limited warranty and
// restricted rights notice below appear in all supporting
// documentation.
//
// AUTODESK PROVIDES THIS PROGRAM "AS IS" AND WITH ALL FAULTS.
// AUTODESK SPECIFICALLY DISCLAIMS ANY IMPLIED WARRANTY OF
// MERCHANTABILITY OR FITNESS FOR A PARTICULAR USE.  AUTODESK, INC.
// DOES NOT WARRANT THAT THE OPERATION OF THE PROGRAM WILL BE
// UNINTERRUPTED OR ERROR FREE.
/////////////////////////////////////////////////////////////////////

import parametersActionTypes from '../actions/parametersActions';
import uiFlagsActionTypes from '../actions/uiFlagsActions';
import uploadPackagesActionTypes from '../actions/uploadPackageActions';

export const initialState = {
   parametersEditedMessageClosed: false,
   parametersEditedMessageRejected: false,
   modalProgressShowing: false,
   updateFailedShowing: false,
   loginFailedShowing: false,
   downloadRfaFailedShowing: false,
   downloadDrawingFailedShowing: false,
   reportUrl: null,
   rfaProgressShowing: null,
   drawingDownloadProgressShowing: null,
   rfaDownloadUrl: null,
   drawingDownloadUrl: null,
   showUploadPackage: false,
   uploadProgressShowing: false,
   uploadProgressStatus: null,
   package: { file: null, root: '', assemblies: null },
   uploadFailedShowing: false,
   activeTabIndex: 0,
   projectAlreadyExists: false,
   showDeleteProject: false,
   checkedProjects: [],
   drawingProgressShowing: false,
   drawingUrl: null
};

export const modalProgressShowing = function(state) {
   return state.modalProgressShowing;
};

export const updateFailedShowing = function(state) {
   return state.updateFailedShowing;
};

export const loginFailedShowing = function(state) {
   return state.loginFailedShowing;
};

export const downloadRfaFailedShowing = function(state) {
   return state.downloadRfaFailedShowing;
};

export const downloadDrawingFailedShowing = function(state) {
   return state.downloadDrawingFailedShowing;
};

export const reportUrl = function(state) {
   return state.reportUrl;
};

export const rfaProgressShowing = function(state) {
   return state.rfaProgressShowing;
};

export const drawingDownloadProgressShowing = function(state) {
   return state.drawingDownloadProgressShowing;
};

export const rfaDownloadUrl = function(state) {
   return state.rfaDownloadUrl;
};

export const drawingDownloadUrl = function(state) {
   return state.drawingDownloadUrl;
};

export const uploadPackageDlgVisible = function(state) {
   return state.showUploadPackage;
};

export const uploadPackageData = function(state) {
   return state.package;
};

export const uploadProgressShowing = function(state) {
   return state.uploadProgressShowing;
};

export const uploadProgressIsDone = function(state) {
   return state.uploadProgressStatus === "done";
};

export const uploadFailedShowing = function(state) {
   return state.uploadFailedShowing;
};

export const activeTabIndex = function(state) {
   return state.activeTabIndex;
};

export const projectAlreadyExists = function(state) {
   return state.projectAlreadyExists;
};

export const deleteProjectDlgVisible = function(state) {
   return state.showDeleteProject;
};

export const checkedProjects = function(state) {
   return state.checkedProjects;
};

export const getDrawingPdfUrl = function(state) {
   return state.drawingUrl;
};

export const drawingProgressShowing = function(state) {
   return state.drawingProgressShowing;
};

export default function(state = initialState, action) {
   switch(action.type) {
      case uiFlagsActionTypes.CLOSE_PARAMETERS_EDITED_MESSAGE:
          return { ...state, parametersEditedMessageClosed: true};
      case parametersActionTypes.PARAMETER_EDITED:
         return { ...state, parametersEditedMessageClosed: false};
      case parametersActionTypes.PARAMETERS_RESET:
         return { ...state, parametersEditedMessageClosed: false};
      case uiFlagsActionTypes.REJECT_PARAMETERS_EDITED_MESSAGE:
         return { ...state, parametersEditedMessageRejected: action.show };
      case uiFlagsActionTypes.SHOW_MODAL_PROGRESS:
         return { ...state, modalProgressShowing: action.visible};
      case uiFlagsActionTypes.SHOW_UPDATE_FAILED:
         return { ...state, updateFailedShowing: action.visible};
      case uiFlagsActionTypes.SHOW_LOGIN_FAILED:
         return { ...state, loginFailedShowing: action.visible};
      case uiFlagsActionTypes.SHOW_RFA_FAILED:
         return { ...state, downloadRfaFailedShowing: action.visible};
      case uiFlagsActionTypes.SET_REPORT_URL:
         return { ...state, reportUrl: action.url};
      case uiFlagsActionTypes.SHOW_RFA_PROGRESS:
         return { ...state, rfaProgressShowing: action.visible, rfaDownloadUrl: null};
      case uiFlagsActionTypes.SET_RFA_LINK:
         return { ...state, rfaDownloadUrl: action.url};
      case uiFlagsActionTypes.SHOW_UPLOAD_PACKAGE:
         return { ...state, showUploadPackage: action.visible};
      case uploadPackagesActionTypes.SET_UPLOAD_PROGRESS_VISIBLE:
         return { ...state, uploadProgressShowing: true};
      case uploadPackagesActionTypes.SET_UPLOAD_PROGRESS_HIDDEN:
         return { ...state, uploadProgressShowing: false, uploadProgressStatus: null};
      case uploadPackagesActionTypes.SET_UPLOAD_PROGRESS_DONE:
         return { ...state, uploadProgressStatus: "done"};
      case uploadPackagesActionTypes.SET_UPLOAD_FAILED:
         return { ...state, uploadFailedShowing: true, reportUrl: action.reportUrl };
      case uploadPackagesActionTypes.HIDE_UPLOAD_FAILED:
         return { ...state, uploadFailedShowing: false };
      case uiFlagsActionTypes.PACKAGE_FILE_EDITED:
         return { ...state, package: { file: action.file, assemblies: action.assemblies, root: '' } };
      case uiFlagsActionTypes.PACKAGE_ROOT_EDITED:
         return { ...state, package: { file: state.package.file, assemblies: state.package.assemblies, root: action.file } };
      case uiFlagsActionTypes.UPDATE_ACTIVE_TAB_INDEX:
         return { ...state, activeTabIndex: action.index};
      case uiFlagsActionTypes.PROJECT_EXISTS:
         return { ...state, projectAlreadyExists: action.exists};
      case uiFlagsActionTypes.SHOW_DELETE_PROJECT:
         return { ...state, showDeleteProject: action.visible};
      case uiFlagsActionTypes.SET_PROJECT_CHECKED:
         {
            const idx = state.checkedProjects.indexOf(action.projectId);
            let checkedProjects = [];
            if(action.checked) {
               // add projectId or nothing
               checkedProjects = state.checkedProjects.slice();
               if(idx === -1) {
                  checkedProjects = checkedProjects.concat([action.projectId]);
               }
            } else {
               // remove
               checkedProjects = state.checkedProjects.filter( id => id !== action.projectId);
            }
            return { ...state, checkedProjects };
         }
      case uiFlagsActionTypes.SET_CHECKED_PROJECTS:
         return { ...state, checkedProjects: action.projects};
      case uiFlagsActionTypes.CLEAR_CHECKED_PROJECTS:
         return { ...state, checkedProjects: []};
<<<<<<< HEAD
      case uiFlagsActionTypes.SHOW_DRAWING_DOWNLOAD_FAILED:
         return { ...state, downloadDrawingFailedShowing: action.visible};
      case uiFlagsActionTypes.SHOW_DRAWING_DOWNLOAD_PROGRESS:
         return { ...state, drawingDownloadProgressShowing: action.visible};
      case uiFlagsActionTypes.SET_DRAWING_DOWNLOAD_LINK:
         return { ...state, drawingDownloadUrl: action.url};
      case uiFlagsActionTypes.SET_HAS_DRAWING:
         return { ...state, hasDrawing: action.hasDrawing};
=======
>>>>>>> f09e89a6
      case uiFlagsActionTypes.SHOW_DRAWING_PROGRESS:
         return { ...state, drawingProgressShowing: action.visible};
      case uiFlagsActionTypes.SET_DRAWING_URL:
         return { ...state, drawingUrl: action.url };
      case uiFlagsActionTypes.INVALIDATE_DRAWING:
         return { ...state, drawingUrl: null };
      default:
         return state;
  }
}<|MERGE_RESOLUTION|>--- conflicted
+++ resolved
@@ -196,17 +196,12 @@
          return { ...state, checkedProjects: action.projects};
       case uiFlagsActionTypes.CLEAR_CHECKED_PROJECTS:
          return { ...state, checkedProjects: []};
-<<<<<<< HEAD
       case uiFlagsActionTypes.SHOW_DRAWING_DOWNLOAD_FAILED:
          return { ...state, downloadDrawingFailedShowing: action.visible};
       case uiFlagsActionTypes.SHOW_DRAWING_DOWNLOAD_PROGRESS:
          return { ...state, drawingDownloadProgressShowing: action.visible};
       case uiFlagsActionTypes.SET_DRAWING_DOWNLOAD_LINK:
          return { ...state, drawingDownloadUrl: action.url};
-      case uiFlagsActionTypes.SET_HAS_DRAWING:
-         return { ...state, hasDrawing: action.hasDrawing};
-=======
->>>>>>> f09e89a6
       case uiFlagsActionTypes.SHOW_DRAWING_PROGRESS:
          return { ...state, drawingProgressShowing: action.visible};
       case uiFlagsActionTypes.SET_DRAWING_URL:
