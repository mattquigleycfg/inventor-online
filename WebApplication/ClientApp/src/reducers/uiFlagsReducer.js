--- conflicted
+++ resolved
@@ -201,21 +201,12 @@
          return { ...state, checkedProjects: action.projects};
       case uiFlagsActionTypes.CLEAR_CHECKED_PROJECTS:
          return { ...state, checkedProjects: []};
-<<<<<<< HEAD
-      case uiFlagsActionTypes.SHOW_DRW_FAILED:
-         return { ...state, downloadDrawingFailedShowing: action.visible};
-      case uiFlagsActionTypes.SHOW_DRW_PROGRESS:
-         return { ...state, drawingProgressShowing: action.visible, drawingDownloadUrl: null};
-      case uiFlagsActionTypes.SET_DRW_LINK:
-         return { ...state, drawingDownloadUrl: action.url};
-=======
       case uiFlagsActionTypes.SET_HAS_DRAWING:
          return { ...state, hasDrawing: action.hasDrawing};
       case uiFlagsActionTypes.SHOW_DRAWING_PROGRESS:
          return { ...state, drawingProgressShowing: action.visible};
       case uiFlagsActionTypes.SET_DRAWING_URL:
          return { ...state, drawingUrl: action.url };
->>>>>>> b7ff3356
       default:
          return state;
   }
