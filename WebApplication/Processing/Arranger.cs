/////////////////////////////////////////////////////////////////////
// Copyright (c) Autodesk, Inc. All rights reserved
// Written by Forge Design Automation team for Inventor
//
// Permission to use, copy, modify, and distribute this software in
// object code form for any purpose and without fee is hereby granted,
// provided that the above copyright notice appears in all copies and
// that both that copyright notice and the limited warranty and
// restricted rights notice below appear in all supporting
// documentation.
//
// AUTODESK PROVIDES THIS PROGRAM "AS IS" AND WITH ALL FAULTS.
// AUTODESK SPECIFICALLY DISCLAIMS ANY IMPLIED WARRANTY OF
// MERCHANTABILITY OR FITNESS FOR A PARTICULAR USE.  AUTODESK, INC.
// DOES NOT WARRANT THAT THE OPERATION OF THE PROGRAM WILL BE
// UNINTERRUPTED OR ERROR FREE.
/////////////////////////////////////////////////////////////////////

using System;
using System.Net.Http;
using System.Text.Json;
using System.Threading.Tasks;
using Autodesk.Forge.Client;
using Microsoft.AspNetCore.Http;
using Shared;
using WebApplication.Definitions;
using WebApplication.Services;
using WebApplication.State;
using WebApplication.Utilities;

namespace WebApplication.Processing
{
    /// <summary>
    /// Class to place generated data files to expected places.
    /// </summary>
    public class Arranger
    {
        private readonly IHttpClientFactory _clientFactory;
        private readonly UserResolver _userResolver;

        // generate unique names for files. The files will be moved to correct places after hash generation.
        public readonly string Parameters = $"{Guid.NewGuid():N}.json";
        public readonly string Thumbnail = $"{Guid.NewGuid():N}.png";
        public readonly string SVF = $"{Guid.NewGuid():N}.zip";
        public readonly string InputParams = $"{Guid.NewGuid():N}.json";
        public readonly string OutputModelIAM = $"{Guid.NewGuid():N}.zip";
        public readonly string OutputModelIPT = $"{Guid.NewGuid():N}.ipt";
        public readonly string OutputSAT = $"{Guid.NewGuid():N}.sat";
        public readonly string OutputRFA = $"{Guid.NewGuid():N}.rfa";
        public readonly string BomJson = $"{Guid.NewGuid():N}.bom.json";
<<<<<<< HEAD
        public readonly string OutputDrawing = $"{Guid.NewGuid():N}.drawing.zip";
        public readonly string DrawingViewables = $"{Guid.NewGuid():N}.drawing.pdf";
=======
        public readonly string OutputDrawingViewables = $"{Guid.NewGuid():N}.drawing.pdf";
>>>>>>> f09e89a6

        /// <summary>
        /// Constructor.
        /// </summary>
        public Arranger(IHttpClientFactory clientFactory, UserResolver userResolver)
        {
            _clientFactory = clientFactory;
            _userResolver = userResolver;
        }

        /// <summary>
        /// Create adoption data.
        /// </summary>
        /// <param name="docUrl">URL to the input Inventor document (IPT or zipped IAM)</param>
        /// <param name="tlaFilename">Top level assembly in the ZIP. (if any)</param>
        public async Task<AdoptionData> ForAdoptionAsync(string docUrl, string tlaFilename)
        {
            var bucket = await _userResolver.GetBucketAsync();

            var urls = await Task.WhenAll(bucket.CreateSignedUrlAsync(Thumbnail, ObjectAccess.Write), 
                                            bucket.CreateSignedUrlAsync(SVF, ObjectAccess.Write), 
                                            bucket.CreateSignedUrlAsync(Parameters, ObjectAccess.Write),
                                            bucket.CreateSignedUrlAsync(OutputModelIAM, ObjectAccess.Write),
                                            bucket.CreateSignedUrlAsync(OutputModelIPT, ObjectAccess.Write),
                                            bucket.CreateSignedUrlAsync(BomJson, ObjectAccess.Write));

            return new AdoptionData
                    {
                        InputDocUrl         = docUrl,
                        ThumbnailUrl        = urls[0],
                        SvfUrl              = urls[1],
                        ParametersJsonUrl   = urls[2],
                        OutputIAMModelUrl   = urls[3],
                        OutputIPTModelUrl   = urls[4],
                        BomUrl              = urls[5],
                        TLA                 = tlaFilename
                    };
        }

        /// <summary>
        /// Create adoption data.
        /// </summary>
        /// <param name="docUrl">URL to the input Inventor document (IPT or zipped IAM)</param>
        /// <param name="tlaFilename">Top level assembly in the ZIP. (if any)</param>
        /// <param name="parameters">Inventor parameters.</param>
        public async Task<UpdateData> ForUpdateAsync(string docUrl, string tlaFilename, InventorParameters parameters)
        {
            var bucket = await _userResolver.GetBucketAsync();

            var urls = await Task.WhenAll(
                                            bucket.CreateSignedUrlAsync(OutputModelIAM, ObjectAccess.Write),
                                            bucket.CreateSignedUrlAsync(OutputModelIPT, ObjectAccess.Write),
                                            bucket.CreateSignedUrlAsync(SVF, ObjectAccess.Write),
                                            bucket.CreateSignedUrlAsync(Parameters, ObjectAccess.Write),
                                            bucket.CreateSignedUrlAsync(InputParams, ObjectAccess.ReadWrite),
                                            bucket.CreateSignedUrlAsync(BomJson, ObjectAccess.Write)
                                            );

            await using var jsonStream = Json.ToStream(parameters);
            await bucket.UploadObjectAsync(InputParams, jsonStream);

            return new UpdateData
                    {
                        InputDocUrl         = docUrl,
                        OutputIAMModelUrl   = urls[0],
                        OutputIPTModelUrl   = urls[1],
                        SvfUrl              = urls[2],
                        ParametersJsonUrl   = urls[3],
                        InputParamsUrl      = urls[4],
                        BomUrl              = urls[5],
                        TLA                 = tlaFilename
                    };
        }

        /// <summary>
        /// Move project OSS objects to correct places.
        /// NOTE: it's expected that the data is generated already.
        /// </summary>
        /// <returns>Parameters hash.</returns>
        public async Task<string> MoveProjectAsync(Project project, string tlaFilename)
        {
            var hashString = await GenerateParametersHashAsync();
            var attributes = new ProjectMetadata { Hash = hashString, TLA = tlaFilename };

            var ossNames = project.OssNameProvider(hashString);

            var bucket = await _userResolver.GetBucketAsync();

            // move data to expected places
            await Task.WhenAll(bucket.RenameObjectAsync(Thumbnail, project.OssAttributes.Thumbnail),
                                bucket.RenameObjectAsync(SVF, ossNames.ModelView),
                                bucket.RenameObjectAsync(BomJson, ossNames.Bom),
                                bucket.RenameObjectAsync(Parameters, ossNames.Parameters),
                                bucket.RenameObjectAsync(attributes.IsAssembly ? OutputModelIAM : OutputModelIPT, ossNames.GetCurrentModel(attributes.IsAssembly)),
                                bucket.UploadObjectAsync(project.OssAttributes.Metadata, Json.ToStream(attributes, writeIndented: true)));

            return hashString;
        }

        /// <summary>
        /// Move temporary OSS files to the correct places.
        /// </summary>
        internal async Task MoveRfaAsync(Project project, string hash)
        {
            var bucket = await _userResolver.GetBucketAsync();

            var ossNames = project.OssNameProvider(hash);
            await Task.WhenAll(bucket.RenameObjectAsync(OutputRFA, ossNames.Rfa),
                                bucket.DeleteObjectAsync(OutputSAT));
        }

<<<<<<< HEAD
        internal async Task MoveDrawingAsync(Project project, string hash)
=======
        /// <summary>
        /// Move temporary OSS files to the correct places.
        /// </summary>
        internal async Task MoveDrawingViewablesAsync(Project project, string hash)
>>>>>>> f09e89a6
        {
            var bucket = await _userResolver.GetBucketAsync();

            var ossNames = project.OssNameProvider(hash);
<<<<<<< HEAD
            await Task.WhenAll(bucket.RenameObjectAsync(OutputDrawing, ossNames.Drawing));
=======
            await bucket.RenameObjectAsync(OutputDrawingViewables, ossNames.DrawingViewables, true);
>>>>>>> f09e89a6
        }

        internal async Task<ProcessingArgs> ForSatAsync(string inputDocUrl, string topLevelAssembly)
        {
            var bucket = await _userResolver.GetBucketAsync();

            // SAT file is intermediate and will be used later for further conversion (to RFA),
            // so request both read and write access to avoid extra calls to OSS
            var satUrl = await bucket.CreateSignedUrlAsync(OutputSAT, ObjectAccess.ReadWrite);

            return new ProcessingArgs
            {
                InputDocUrl = inputDocUrl,
                TLA = topLevelAssembly,
                SatUrl = satUrl
            };
        }

        internal async Task<ProcessingArgs> ForDrawingAsync(string inputDocUrl)
        {
            var bucket = await _userResolver.GetBucketAsync();

            var url = await bucket.CreateSignedUrlAsync(OutputDrawing, ObjectAccess.ReadWrite);

            return new ProcessingArgs
            {
                InputDocUrl = inputDocUrl,
                DrawingUrl = url
            };
        }

        internal async Task<ProcessingArgs> ForRfaAsync(string inputDocUrl)
        {
            var bucket = await _userResolver.GetBucketAsync();
            var rfaUrl = await bucket.CreateSignedUrlAsync(OutputRFA, ObjectAccess.Write);

            return new ProcessingArgs
            {
                InputDocUrl = inputDocUrl,
                RfaUrl = rfaUrl
            };
        }

        internal async Task<ProcessingArgs> ForDrawingViewablesAsync(string inputDocUrl, string topLevelAssembly)
        {
            var bucket = await _userResolver.GetBucketAsync();
            var drawingViewablesUrl = await bucket.CreateSignedUrlAsync(OutputDrawingViewables, ObjectAccess.Write);

            return new ProcessingArgs
            {
                InputDocUrl = inputDocUrl,
                DrawingViewablesUrl = drawingViewablesUrl,
                TLA = topLevelAssembly
            };
        }

        /// <summary>
        /// Move viewables OSS objects to correct places.
        /// NOTE: it's expected that the data is generated already.
        /// </summary>
        /// <returns>Parameters hash.</returns>
        public async Task<string> MoveViewablesAsync(Project project, bool isAssembly)
        {
            var hashString = await GenerateParametersHashAsync();

            var ossNames = project.OssNameProvider(hashString);

            var bucket = await _userResolver.GetBucketAsync();

            // move data to expected places
            await Task.WhenAll(bucket.RenameObjectAsync(SVF, ossNames.ModelView),
                                bucket.RenameObjectAsync(BomJson, ossNames.Bom),
                                bucket.RenameObjectAsync(Parameters, ossNames.Parameters),
                                bucket.RenameObjectAsync(isAssembly ? OutputModelIAM : OutputModelIPT, ossNames.GetCurrentModel(isAssembly)),
                                bucket.DeleteObjectAsync(InputParams));

            return hashString;
        }

        /// <summary>
        /// Generate hash string for the _temporary_ parameters json.
        /// </summary>
        private async Task<string> GenerateParametersHashAsync()
        {
            var client = _clientFactory.CreateClient();

            // rearrange generated data according to the parameters hash
            var bucket = await _userResolver.GetBucketAsync();
            var url = await bucket.CreateSignedUrlAsync(Parameters);
            using var response = await client.GetAsync(url); // TODO: find
            response.EnsureSuccessStatusCode();

            // generate hash for parameters
            var stream = await response.Content.ReadAsStreamAsync();
            var parameters = await JsonSerializer.DeserializeAsync<InventorParameters>(stream);
            return Crypto.GenerateObjectHashString(parameters);
        }
    }
}<|MERGE_RESOLUTION|>--- conflicted
+++ resolved
@@ -48,12 +48,8 @@
         public readonly string OutputSAT = $"{Guid.NewGuid():N}.sat";
         public readonly string OutputRFA = $"{Guid.NewGuid():N}.rfa";
         public readonly string BomJson = $"{Guid.NewGuid():N}.bom.json";
-<<<<<<< HEAD
         public readonly string OutputDrawing = $"{Guid.NewGuid():N}.drawing.zip";
-        public readonly string DrawingViewables = $"{Guid.NewGuid():N}.drawing.pdf";
-=======
         public readonly string OutputDrawingViewables = $"{Guid.NewGuid():N}.drawing.pdf";
->>>>>>> f09e89a6
 
         /// <summary>
         /// Constructor.
@@ -165,23 +161,15 @@
                                 bucket.DeleteObjectAsync(OutputSAT));
         }
 
-<<<<<<< HEAD
-        internal async Task MoveDrawingAsync(Project project, string hash)
-=======
         /// <summary>
         /// Move temporary OSS files to the correct places.
         /// </summary>
         internal async Task MoveDrawingViewablesAsync(Project project, string hash)
->>>>>>> f09e89a6
         {
             var bucket = await _userResolver.GetBucketAsync();
 
             var ossNames = project.OssNameProvider(hash);
-<<<<<<< HEAD
-            await Task.WhenAll(bucket.RenameObjectAsync(OutputDrawing, ossNames.Drawing));
-=======
             await bucket.RenameObjectAsync(OutputDrawingViewables, ossNames.DrawingViewables, true);
->>>>>>> f09e89a6
         }
 
         internal async Task<ProcessingArgs> ForSatAsync(string inputDocUrl, string topLevelAssembly)
