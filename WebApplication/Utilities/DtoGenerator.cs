--- conflicted
+++ resolved
@@ -51,21 +51,16 @@
                                                                     action: "BOM",
                                                                     values: new { projectName = project.Name, hash });
 
-            var localNames = project.LocalNameProvider(hash);
-
-            var bomDownloadUrl = _linkGenerator?.GetPathByAction(controller: "ProjectData",
+            var bomJsonUrl = _linkGenerator?.GetPathByAction(controller: "ProjectData",
                                                                     action: "GetBOM",
                                                                     values: new { projectName = project.Name, hash });
 
+            var localNames = project.LocalNameProvider(hash);
             return new TProjectDTOBase
                     {
                         Svf = _localCache.ToDataUrl(localNames.SvfDir),
-<<<<<<< HEAD
-                        BomJsonUrl = _localCache.ToDataUrl(localNames.BOM),
                         BomDownloadUrl = bomDownloadUrl,
-=======
-                        BomJsonUrl = bomDownloadUrl,
->>>>>>> 888e9aaa
+                        BomJsonUrl = bomJsonUrl,
                         ModelDownloadUrl = modelDownloadUrl,
                         Hash = hash
                     };
