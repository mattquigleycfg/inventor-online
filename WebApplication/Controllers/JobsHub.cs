--- conflicted
+++ resolved
@@ -119,19 +119,11 @@
         private readonly Uploads _uploads;
         private readonly DtoGenerator _dtoGenerator;
         private readonly ProjectService _projectService;
-<<<<<<< HEAD
-        private readonly IConfiguration _configuration;
-
-        public JobsHub(ILogger<JobsHub> logger, ProjectWork projectWork, LinkGenerator linkGenerator, UserResolver userResolver, 
-            ProfileProvider profileProvider, Uploads uploads, DtoGenerator dtoGenerator, ProjectService projectService,
-            IConfiguration configuration)
-=======
         private readonly AdoptProjectWithParametersPayloadProvider _adoptProjectWithParametersPayloadProvider;
 
         public JobsHub(ILogger<JobsHub> logger, ProjectWork projectWork, LinkGenerator linkGenerator, UserResolver userResolver, 
             ProfileProvider profileProvider, Uploads uploads, DtoGenerator dtoGenerator, ProjectService projectService,
             AdoptProjectWithParametersPayloadProvider adoptProjectWithParametersPayloadProvider)
->>>>>>> cc889330
         {
             _logger = logger;
             _projectWork = projectWork;
@@ -141,11 +133,7 @@
             _uploads = uploads;
             _dtoGenerator = dtoGenerator;
             _projectService = projectService;
-<<<<<<< HEAD
-            _configuration = configuration;
-=======
             _adoptProjectWithParametersPayloadProvider = adoptProjectWithParametersPayloadProvider;
->>>>>>> cc889330
 
             _sender = new Sender(this);
         }
@@ -211,12 +199,6 @@
 
         public async Task CreateAdoptProjectWithParametersJob(string payloadUrl, string token = null)
         {
-            if (!_configuration.GetValue<bool>("poc"))
-            {
-                _logger.LogInformation("PoC AdoptProjectWithParameters feature is not turned on, quitting");
-                return;
-            }
-
             _logger.LogInformation($"invoked CreateDrawingPdfJob, connectionId : {Context.ConnectionId}");
 
             _profileProvider.Token = token;
