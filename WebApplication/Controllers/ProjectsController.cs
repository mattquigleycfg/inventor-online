--- conflicted
+++ resolved
@@ -89,51 +89,38 @@
                 return BadRequest();
             }
 
-            try
+            var projectName = Path.GetFileNameWithoutExtension(projectModel.package.FileName);
+
+            // Check if project already exists
+            var projectNames = await _projectService.GetProjectNamesAsync();
+            foreach (var existingProjectName in projectNames)
             {
-<<<<<<< HEAD
-                var projectName = Path.GetFileNameWithoutExtension(projectModel.package.FileName);
-=======
                 if (projectName == existingProjectName)
                 {
                     _logger.LogError($"Found existing '{projectName}' project");
                     return Conflict();
                 }
             }
->>>>>>> 6692476c
 
-                // Check if project already exists
-                var projectNames = await _projectService.GetProjectNamesAsync();
-                foreach (var existingProjectName in projectNames)
-                {
-                    if (projectName == existingProjectName)
-                        throw new ProjectAlreadyExistsException(projectName);
-                }
+            var projectInfo = new ProjectInfo
+            {
+                Name = projectName,
+                TopLevelAssembly = projectModel.root
+            };
 
-                var projectInfo = new ProjectInfo
-                {
-                    Name = projectName,
-                    TopLevelAssembly = projectModel.root
-                };
+            // download file locally (a place to improve... would be good to stream it directly to OSS)
+            var fileName = Path.GetTempFileName();
+            await using (var fileWriteStream = System.IO.File.OpenWrite(fileName))
+            {
+                await projectModel.package.CopyToAsync(fileWriteStream);
+            }
 
-                // download file locally (a place to improve... would be good to stream it directly to OSS)
-                var fileName = Path.GetTempFileName();
-                await using (var fileWriteStream = System.IO.File.OpenWrite(fileName))
-                {
-                    await projectModel.package.CopyToAsync(fileWriteStream);
-                }
+            var packageId = Guid.NewGuid().ToString();
+            _uploads.AddUploadData(packageId, projectInfo, fileName);
 
-                var packageId = Guid.NewGuid().ToString();
-                _uploads.AddUploadData(packageId, projectInfo, fileName);
+            _logger.LogInformation($"created project with packageId {packageId}");
 
-                _logger.LogInformation($"created project with packageId {packageId}");
-
-                return Ok(packageId);
-            }
-            catch (ProjectAlreadyExistsException)
-            {
-                return Conflict();
-            }
+            return Ok(packageId);
         }
 
         [HttpDelete]
